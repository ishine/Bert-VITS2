--- conflicted
+++ resolved
@@ -12,15 +12,10 @@
 import shutil
 import sys
 import webbrowser
-import yaml
 import zipfile
 from datetime import datetime
 from io import BytesIO
 from pathlib import Path
-<<<<<<< HEAD
-=======
-from typing import Optional
->>>>>>> 9f01e54d
 
 import numpy as np
 import requests
@@ -45,25 +40,18 @@
     VERSION,
     Languages,
 )
-<<<<<<< HEAD
 from style_bert_vits2.logging import logger
 from style_bert_vits2.text_processing import bert_models
 from style_bert_vits2.text_processing.japanese import normalize_text
 from style_bert_vits2.text_processing.japanese.g2p_utils import g2kata_tone, kata_tone2phone_tone
 from style_bert_vits2.text_processing.japanese.user_dict import (
     apply_word,
-    update_dict,
+    delete_word,
     read_dict,
     rewrite_word,
-    delete_word,
+    update_dict,
 )
 
-=======
-from common.log import logger
-from common.tts_model import ModelHolder
-from text.japanese import g2kata_tone, kata_tone2phone_tone, text_normalize
-from text.user_dict import apply_word, delete_word, read_dict, rewrite_word, update_dict
->>>>>>> 9f01e54d
 
 # ---フロントエンド部分に関する処理---
 
@@ -277,7 +265,7 @@
     silenceAfter: float = 0.5
     pitchScale: float = 1.0
     intonationScale: float = 1.0
-    speaker: Optional[str] = None
+    speaker: str | None = None
 
 
 @router.post("/synthesis", response_class=AudioResponse)
